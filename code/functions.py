--- conflicted
+++ resolved
@@ -140,8 +140,6 @@
 
     return np.asarray(predicted)
 
-<<<<<<< HEAD
-=======
 def smote_data(train_set: PandasDataFrame, label: str) -> PandasDataFrame:
     """
         (Tent) Performs basic SMOTE minority oversampling over the training set within a cross fold.
@@ -157,7 +155,6 @@
     
     return train
 
->>>>>>> f837d7c7
 def train_kfold(train_set: PandasDataFrame, label: str, num_fold : int, to_smote: bool, train_func : Callable, **kwargs) -> dict:
     """
         Validates a model with stratified k-fold cross validation.
@@ -181,15 +178,7 @@
     for train_idx, val_idx in kfold.split(train_set.drop(label, axis=1), train_set[[label]]):
         train = train_set.iloc[train_idx]
         if to_smote:
-<<<<<<< HEAD
-            x_train = train.drop([label, "idx"], axis = 1)
-            y_train = train[[label]]
-            smt = imb.over_sampling.SMOTE()
-            x_train_res, y_train_res = smt.fit_resample(x_train, y_train)
-            train = pd.merge(x_train_res, y_train_res, left_index=True, right_index=True)
-=======
             train = smote_data(train, label)
->>>>>>> f837d7c7
         test = train_set.iloc[val_idx]
 
         # Train model
